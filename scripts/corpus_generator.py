<<<<<<< HEAD
=======
import json
import os
import random
import argparse
from typing import List, Dict, Any, Tuple

class CorpusGenerator:
    """
    Générateur de corpus d'entraînement pour le modèle NLP de TaxasGE.
    
    Cette classe génère un ensemble de paires question-réponse à partir des
    données fiscales pour entraîner un modèle NLP qui pourra répondre aux
    questions des utilisateurs concernant les taxes.
    """
    
    def __init__(self, input_file: str):
        """
        Initialise le générateur de corpus.
        
        Args:
            input_file: Chemin vers le fichier JSON contenant les données fiscales
        """
        self.input_file = input_file
        self.data = self._load_data()
        self.tax_data = self._flatten_data()
        
    def _load_data(self) -> List[Dict[str, Any]]:
        """Charge les données fiscales depuis le fichier JSON."""
        try:
            with open(self.input_file, 'r', encoding='utf-8') as f:
                return json.load(f)
        except Exception as e:
            print(f"Erreur lors du chargement des données: {e}")
            return []
    
    def _flatten_data(self) -> List[Dict[str, Any]]:
        """
        Aplatit la structure hiérarchique des données fiscales pour faciliter
        la génération des questions-réponses.
        """
        flattened_data = []
        
        for ministerio in self.data:
            ministerio_id = ministerio.get('id')
            ministerio_nombre = ministerio.get('nombre')
            
            for sector in ministerio.get('sectores', []):
                sector_id = sector.get('id')
                sector_nombre = sector.get('nombre')
                
                for categoria in sector.get('categorias', []):
                    categoria_id = categoria.get('id')
                    categoria_nombre = categoria.get('nombre')
                    
                    for sub_categoria in categoria.get('sub_categorias', []):
                        sub_categoria_id = sub_categoria.get('id')
                        sub_categoria_nombre = sub_categoria.get('nombre')
                        
                        for concepto in sub_categoria.get('conceptos', []):
                            tax_entry = {
                                'concepto_id': concepto.get('id'),
                                'concepto_nombre': concepto.get('nombre'),
                                'tasa_expedicion': concepto.get('tasa_expedicion', ''),
                                'tasa_renovacion': concepto.get('tasa_renovacion', ''),
                                'documentos_requeridos': concepto.get('documentos_requeridos', ''),
                                'procedimiento': concepto.get('procedimiento', ''),
                                'palabras_clave': concepto.get('palabras_clave', ''),
                                'ministerio_id': ministerio_id,
                                'ministerio_nombre': ministerio_nombre,
                                'sector_id': sector_id,
                                'sector_nombre': sector_nombre,
                                'categoria_id': categoria_id,
                                'categoria_nombre': categoria_nombre,
                                'sub_categoria_id': sub_categoria_id,
                                'sub_categoria_nombre': sub_categoria_nombre
                            }
                            flattened_data.append(tax_entry)
        
        return flattened_data
    
    def generate_general_questions(self) -> List[Dict[str, str]]:
        """
        Génère des questions générales sur les taxes et les ministères.
        """
        qa_pairs = []
        
        # Questions sur les ministères
        ministerios = set()
        for item in self.tax_data:
            ministerios.add((item['ministerio_id'], item['ministerio_nombre']))
        
        for ministerio_id, ministerio_nombre in ministerios:
            # Questions sur le ministère
            questions = [
                f"Quelles sont les taxes du {ministerio_nombre}?",
                f"Quels services sont fournis par le {ministerio_nombre}?",
                f"Quels types de taxes sont gérés par le {ministerio_nombre}?",
                f"Parle-moi des taxes du {ministerio_nombre}",
                f"Quelles sont les responsabilités fiscales du {ministerio_nombre}?"
            ]
            
            # Construire la réponse
            taxes_ministerio = [item for item in self.tax_data if item['ministerio_id'] == ministerio_id]
            if taxes_ministerio:
                taxes_list = ", ".join([f"{tax['concepto_nombre']}" for tax in taxes_ministerio[:5]])
                if len(taxes_ministerio) > 5:
                    taxes_list += f" et {len(taxes_ministerio) - 5} autres taxes"
                
                answer = f"Le {ministerio_nombre} gère plusieurs taxes et services, notamment: {taxes_list}. "
                answer += f"Ces taxes concernent {len(taxes_ministerio)} concepts différents dans le domaine."
                
                for question in questions:
                    qa_pairs.append({
                        "question": question,
                        "answer": answer
                    })
        
        # Questions générales sur toutes les taxes
        total_taxes = len(self.tax_data)
        general_questions = [
            "Combien de taxes existent au total?",
            "Quel est le nombre total de taxes fiscales?",
            "Combien de types de taxes y a-t-il dans le système?",
            "Peux-tu me dire le nombre total de taxes disponibles?"
        ]
        
        general_answer = f"Il existe actuellement {total_taxes} taxes différentes dans le système fiscal. Ces taxes sont réparties entre différents ministères et catégories."
        
        for question in general_questions:
            qa_pairs.append({
                "question": question,
                "answer": general_answer
            })
        
        return qa_pairs
    
    def generate_specific_tax_questions(self) -> List[Dict[str, str]]:
        """
        Génère des questions spécifiques pour chaque taxe.
        """
        qa_pairs = []
        
        for tax in self.tax_data:
            tax_name = tax['concepto_nombre']
            
            # Questions sur le coût
            cost_questions = [
                f"Combien coûte {tax_name}?",
                f"Quel est le prix de {tax_name}?",
                f"Quel est le montant à payer pour {tax_name}?",
                f"Combien dois-je payer pour {tax_name}?",
                f"Quel est le tarif pour {tax_name}?"
            ]
            
            # Construire la réponse sur le coût
            cost_answer = f"Pour {tax_name}, "
            has_expedicion = tax['tasa_expedicion'] and tax['tasa_expedicion'] != '0'
            has_renovacion = tax['tasa_renovacion'] and tax['tasa_renovacion'] != '0'
            
            if has_expedicion and has_renovacion:
                cost_answer += f"le coût d'expédition est de {tax['tasa_expedicion']} FCFA et le coût de renouvellement est de {tax['tasa_renovacion']} FCFA."
            elif has_expedicion:
                cost_answer += f"le coût est de {tax['tasa_expedicion']} FCFA."
            elif has_renovacion:
                cost_answer += f"le coût de renouvellement est de {tax['tasa_renovacion']} FCFA."
            else:
                cost_answer += "les informations de coût ne sont pas disponibles."
            
            for question in cost_questions:
                qa_pairs.append({
                    "question": question,
                    "answer": cost_answer
                })
            
            # Questions sur les documents requis
            if tax['documentos_requeridos']:
                doc_questions = [
                    f"Quels documents sont nécessaires pour {tax_name}?",
                    f"Quels documents dois-je fournir pour {tax_name}?",
                    f"Quels papiers faut-il pour {tax_name}?",
                    f"Quels sont les documents requis pour {tax_name}?",
                    f"Documentation nécessaire pour {tax_name}?"
                ]
                
                # Mettre en forme les documents requis
                docs = tax['documentos_requeridos'].split('\n')
                docs_list = ", ".join([doc.strip() for doc in docs if doc.strip()])
                
                doc_answer = f"Pour {tax_name}, vous devez fournir les documents suivants: {docs_list}."
                
                for question in doc_questions:
                    qa_pairs.append({
                        "question": question,
                        "answer": doc_answer
                    })
            
            # Questions sur la procédure
            if tax['procedimiento']:
                proc_questions = [
                    f"Quelle est la procédure pour {tax_name}?",
                    f"Comment obtenir {tax_name}?",
                    f"Quelles sont les étapes pour {tax_name}?",
                    f"Expliquez-moi la procédure pour {tax_name}",
                    f"Comment faire pour obtenir {tax_name}?"
                ]
                
                proc_answer = f"La procédure pour {tax_name} est la suivante: {tax['procedimiento']}"
                
                for question in proc_questions:
                    qa_pairs.append({
                        "question": question,
                        "answer": proc_answer
                    })
            
            # Questions sur le ministère responsable
            ministry_questions = [
                f"Quel ministère est responsable de {tax_name}?",
                f"Qui gère {tax_name}?",
                f"Quel organisme s'occupe de {tax_name}?",
                f"De quel ministère dépend {tax_name}?",
                f"À quel ministère appartient {tax_name}?"
            ]
            
            ministry_answer = f"{tax_name} est géré par le {tax['ministerio_nombre']}, dans le secteur de {tax['sector_nombre']}."
            
            for question in ministry_questions:
                qa_pairs.append({
                    "question": question,
                    "answer": ministry_answer
                })
        
        return qa_pairs
    
    def generate_search_questions(self) -> List[Dict[str, str]]:
        """
        Génère des questions de recherche basées sur des mots-clés ou des thèmes.
        """
        qa_pairs = []
        
        # Regrouper les taxes par mots-clés
        keyword_to_taxes = {}
        for tax in self.tax_data:
            keywords = tax.get('palabras_clave', '').split(',')
            keywords = [k.strip().lower() for k in keywords if k.strip()]
            
            for keyword in keywords:
                if keyword not in keyword_to_taxes:
                    keyword_to_taxes[keyword] = []
                keyword_to_taxes[keyword].append(tax)
        
        # Générer des questions par mot-clé (pour les mots-clés qui ont au moins 2 taxes)
        for keyword, taxes in keyword_to_taxes.items():
            if len(taxes) >= 2:
                search_questions = [
                    f"Quelles taxes concernent {keyword}?",
                    f"Y a-t-il des taxes liées à {keyword}?",
                    f"Parlez-moi des taxes sur {keyword}",
                    f"Quels sont les frais liés à {keyword}?",
                    f"Je cherche des informations sur les taxes de {keyword}"
                ]
                
                tax_names = [tax['concepto_nombre'] for tax in taxes[:5]]
                tax_list = ", ".join(tax_names)
                if len(taxes) > 5:
                    tax_list += f" et {len(taxes) - 5} autres"
                
                search_answer = f"Pour {keyword}, il existe {len(taxes)} taxes associées, notamment: {tax_list}."
                
                for question in search_questions:
                    qa_pairs.append({
                        "question": question,
                        "answer": search_answer
                    })
        
        return qa_pairs
    
    def generate_synthetic_questions(self) -> List[Dict[str, str]]:
        """
        Génère des questions plus naturelles et diverses, incluant des fautes 
        courantes, des reformulations et des questions partielles.
        """
        qa_pairs = []
        
        # Échantillon de taxes pour les questions synthétiques (pour éviter de générer trop de données)
        sample_taxes = random.sample(self.tax_data, min(50, len(self.tax_data)))
        
        for tax in sample_taxes:
            tax_name = tax['concepto_nombre']
            
            # Questions informelles ou mal orthographiées
            informal_questions = [
                f"c koi le prix de {tax_name}?",
                f"combien ça coute {tax_name}",
                f"je veu savoir le prix de {tax_name}",
                f"tarif {tax_name} svp",
                f"info sur {tax_name}"
            ]
            
            # Construire la réponse
            cost_answer = f"Pour {tax_name}, "
            has_expedicion = tax['tasa_expedicion'] and tax['tasa_expedicion'] != '0'
            has_renovacion = tax['tasa_renovacion'] and tax['tasa_renovacion'] != '0'
            
            if has_expedicion and has_renovacion:
                cost_answer += f"le coût d'expédition est de {tax['tasa_expedicion']} FCFA et le coût de renouvellement est de {tax['tasa_renovacion']} FCFA."
            elif has_expedicion:
                cost_answer += f"le coût est de {tax['tasa_expedicion']} FCFA."
            elif has_renovacion:
                cost_answer += f"le coût de renouvellement est de {tax['tasa_renovacion']} FCFA."
            else:
                cost_answer += "les informations de coût ne sont pas disponibles."
            
            ministry_info = f"\nCette taxe est gérée par le {tax['ministerio_nombre']}."
            
            for question in informal_questions:
                qa_pairs.append({
                    "question": question,
                    "answer": cost_answer + ministry_info
                })
        
        # Questions générales vagues ou ambiguës
        vague_questions = [
            "Comment obtenir un passeport?",
            "Combien coûte une carte d'identité?",
            "Documents pour visa",
            "Prix du permis",
            "Où payer les taxes?"
        ]
        
        vague_answers = [
            "Pour obtenir un passeport, vous devez vérifier les frais spécifiques et les documents requis. Pouvez-vous préciser quel type de passeport vous intéresse?",
            "Le coût d'une carte d'identité dépend du type et du ministère concerné. Pouvez-vous préciser quelle carte d'identité vous intéresse?",
            "Les documents requis pour un visa dépendent du type de visa. Pouvez-vous préciser quel visa vous intéresse?",
            "Le prix du permis varie selon le type. Pouvez-vous préciser quel permis vous intéresse?",
            "Les taxes peuvent être payées auprès du ministère concerné. Pour des informations plus précises, veuillez spécifier quelle taxe vous intéresse."
        ]
        
        for i, question in enumerate(vague_questions):
            qa_pairs.append({
                "question": question,
                "answer": vague_answers[i]
            })
        
        return qa_pairs
    
    def generate_conversation_starters(self) -> List[Dict[str, str]]:
        """
        Génère des questions d'ouverture de conversation et des questions de suivi.
        """
        conversation_starters = [
            {
                "question": "Bonjour",
                "answer": "Bonjour! Je suis l'assistant virtuel de TaxasGE. Je peux vous aider à trouver des informations sur les taxes fiscales en Guinée Équatoriale. Que souhaitez-vous savoir?"
            },
            {
                "question": "Salut",
                "answer": "Salut! Je suis là pour vous aider avec les informations sur les taxes fiscales. Comment puis-je vous aider aujourd'hui?"
            },
            {
                "question": "Comment ça va?",
                "answer": "Je vais bien, merci! Je suis prêt à vous aider avec les informations sur les taxes et services fiscaux. Quelle information recherchez-vous?"
            },
            {
                "question": "Qui es-tu?",
                "answer": "Je suis l'assistant virtuel de TaxasGE, conçu pour vous aider à trouver des informations sur les taxes fiscales en Guinée Équatoriale. Je peux vous renseigner sur les coûts, les documents requis et les procédures pour différentes taxes."
            },
            {
                "question": "Comment t'utiliser?",
                "answer": "C'est simple! Vous pouvez me poser des questions sur les taxes fiscales, comme 'Combien coûte un passeport?' ou 'Quels documents sont nécessaires pour un visa?'. Je ferai de mon mieux pour vous répondre avec les informations dont je dispose."
            },
            {
                "question": "Que peux-tu faire?",
                "answer": "Je peux vous fournir des informations sur les taxes fiscales en Guinée Équatoriale, notamment les coûts, les documents requis, les procédures, et les ministères responsables. N'hésitez pas à me poser des questions spécifiques sur la taxe qui vous intéresse."
            },
            {
                "question": "Merci",
                "answer": "Je vous en prie! N'hésitez pas à me poser d'autres questions si vous avez besoin de plus d'informations. Je suis là pour vous aider."
            },
            {
                "question": "Au revoir",
                "answer": "Au revoir! N'hésitez pas à revenir si vous avez d'autres questions sur les taxes fiscales. Bonne journée!"
            }
        ]
        
        return conversation_starters
        
    def translate_to_spanish(self, text):
        """
        Traduit un texte du français vers l'espagnol (simplification basique).
        Cette fonction applique des règles simples de traduction, 
        ce qui est suffisant pour notre cas d'utilisation.
        """
        # Dictionnaire de base français -> espagnol
        fr_to_es = {
            # Mots courants
            "bonjour": "hola",
            "salut": "hola",
            "merci": "gracias",
            "au revoir": "adiós",
            "comment": "cómo",
            "combien": "cuánto",
            "coûte": "cuesta",
            "prix": "precio",
            "documents": "documentos",
            "requis": "requeridos",
            "nécessaires": "necesarios",
            "procédure": "procedimiento",
            "obtenir": "obtener",
            "ministère": "ministerio",
            "responsable": "responsable",
            "taxe": "tasa",
            "taxes": "tasas",
            "fiscales": "fiscales",
            "s'il vous plaît": "por favor",
            "information": "información",
            "je voudrais": "quisiera",
            "besoin": "necesito",
            "savoir": "saber",
            "cherche": "busco",
            "quels": "cuáles",
            "quelles": "cuáles",
            "est": "es",
            "sont": "son",
            "pour": "para",
            "de": "de",
            "du": "del",
            "la": "la",
            "le": "el",
            "les": "los",
            "un": "un",
            "une": "una",
            "des": "de los",
            "et": "y",
            "ou": "o",
            "qui": "qué",
            "quel": "cuál",
            "quelle": "cuál",
            
            # Termes spécifiques aux taxes
            "passeport": "pasaporte",
            "visa": "visado",
            "carte d'identité": "documento de identidad",
            "permis": "permiso",
            "expédition": "expedición",
            "renouvellement": "renovación",
            "montant": "cantidad",
            "paiement": "pago",
            "payer": "pagar",
        }
        
        # Traitement simple: remplacer les mots
        words = text.lower().split()
        translated_words = []
        
        for word in words:
            # Nettoyage pour la comparaison
            clean_word = word.strip(".,;:!?")
            
            # Chercher la traduction
            if clean_word in fr_to_es:
                # Conserver la ponctuation si présente
                if word != clean_word:
                    punctuation = word[len(clean_word):]
                    translated_words.append(fr_to_es[clean_word] + punctuation)
                else:
                    translated_words.append(fr_to_es[clean_word])
            else:
                translated_words.append(word)
        
        # Reconstruction avec la première lettre en majuscule
        translated_text = " ".join(translated_words)
        if translated_text:
            translated_text = translated_text[0].upper() + translated_text[1:]
        
        return translated_text

    def translate_to_english(self, text):
        """
        Traduit un texte du français vers l'anglais (simplification basique).
        Cette fonction applique des règles simples de traduction,
        ce qui est suffisant pour notre cas d'utilisation.
        """
        # Dictionnaire de base français -> anglais
        fr_to_en = {
            # Mots courants
            "bonjour": "hello",
            "salut": "hi",
            "merci": "thank you",
            "au revoir": "goodbye",
            "comment": "how",
            "combien": "how much",
            "coûte": "cost",
            "prix": "price",
            "documents": "documents",
            "requis": "required",
            "nécessaires": "necessary",
            "procédure": "procedure",
            "obtenir": "obtain",
            "ministère": "ministry",
            "responsable": "responsible",
            "taxe": "tax",
            "taxes": "taxes",
            "fiscales": "fiscal",
            "s'il vous plaît": "please",
            "information": "information",
            "je voudrais": "I would like",
            "besoin": "need",
            "savoir": "know",
            "cherche": "looking for",
            "quels": "which",
            "quelles": "which",
            "est": "is",
            "sont": "are",
            "pour": "for",
            "de": "of",
            "du": "of the",
            "la": "the",
            "le": "the",
            "les": "the",
            "un": "a",
            "une": "a",
            "des": "of the",
            "et": "and",
            "ou": "or",
            "qui": "who",
            "quel": "which",
            "quelle": "which",
            
            # Termes spécifiques aux taxes
            "passeport": "passport",
            "visa": "visa",
            "carte d'identité": "identity card",
            "permis": "permit",
            "expédition": "issuance",
            "renouvellement": "renewal",
            "montant": "amount",
            "paiement": "payment",
            "payer": "pay",
        }
        
        # Traitement simple: remplacer les mots
        words = text.lower().split()
        translated_words = []
        
        for word in words:
            # Nettoyage pour la comparaison
            clean_word = word.strip(".,;:!?")
            
            # Chercher la traduction
            if clean_word in fr_to_en:
                # Conserver la ponctuation si présente
                if word != clean_word:
                    punctuation = word[len(clean_word):]
                    translated_words.append(fr_to_en[clean_word] + punctuation)
                else:
                    translated_words.append(fr_to_en[clean_word])
            else:
                translated_words.append(word)
        
        # Reconstruction avec la première lettre en majuscule
        translated_text = " ".join(translated_words)
        if translated_text:
            translated_text = translated_text[0].upper() + translated_text[1:]
        
        return translated_text

    def generate_multilingual_corpus(self, output_file, augmentation_factor=1, include_spanish=True, include_english=True):
        """
        Génère le corpus complet multilingue et le sauvegarde dans un fichier JSON.
        
        Args:
            output_file: Chemin du fichier de sortie
            augmentation_factor: Facteur de multiplication pour l'augmentation des données
            include_spanish: Inclure les traductions en espagnol
            include_english: Inclure les traductions en anglais
        """
        # Générer différents types de questions-réponses
        general_qa = self.generate_general_questions()
        specific_qa = self.generate_specific_tax_questions()
        search_qa = self.generate_search_questions()
        synthetic_qa = self.generate_synthetic_questions()
        conversation_qa = self.generate_conversation_starters()
        
        # Combiner tous les types de QA
        all_qa = general_qa + specific_qa + search_qa + synthetic_qa + conversation_qa
        
        # Augmentation des données: légères variations des questions (si facteur > 1)
        augmented_qa = []
        for _ in range(augmentation_factor - 1):
            for qa in all_qa:
                if 'question' in qa and 'answer' in qa:
                    # Créer une légère variation de la question
                    question = qa['question']
                    words = question.split()
                    
                    # Aléatoirement ajouter/supprimer/modifier quelques mots
                    if len(words) > 3 and random.random() > 0.5:
                        # Supprimer un mot aléatoire
                        idx = random.randint(0, len(words) - 1)
                        words.pop(idx)
                    
                    # Ajouter des préfixes aléatoires
                    prefixes = ["Dites-moi ", "Je voudrais savoir ", "Pourriez-vous me dire ", "J'aimerais connaître "]
                    if random.random() > 0.7:
                        words = [random.choice(prefixes)] + words
                    
                    # Ajouter des suffixes aléatoires
                    suffixes = [" s'il vous plaît", " merci", " si possible", " rapidement"]
                    if random.random() > 0.7:
                        words.append(random.choice(suffixes))
                    
                    new_question = " ".join(words)
                    augmented_qa.append({
                        "question": new_question,
                        "answer": qa['answer']
                    })
        
        # Ajouter les questions augmentées
        all_qa.extend(augmented_qa)
        
        # Ajouter les traductions en espagnol
        if include_spanish:
            spanish_qa = []
            for qa in all_qa:
                if 'question' in qa and 'answer' in qa:
                    spanish_qa.append({
                        "question": self.translate_to_spanish(qa['question']),
                        "answer": self.translate_to_spanish(qa['answer']),
                        "language": "es"
                    })
            all_qa.extend(spanish_qa)
            print(f"Ajout de {len(spanish_qa)} paires question-réponse en espagnol")
        
        # Ajouter les traductions en anglais
        if include_english:
            english_qa = []
            for qa in all_qa:
                if 'question' in qa and 'answer' in qa and not qa.get('language'):  # Ne traduire que les originaux français
                    english_qa.append({
                        "question": self.translate_to_english(qa['question']),
                        "answer": self.translate_to_english(qa['answer']),
                        "language": "en"
                    })
            all_qa.extend(english_qa)
            print(f"Ajout de {len(english_qa)} paires question-réponse en anglais")
        
        # Marquer les originaux comme français
        for qa in all_qa:
            if 'question' in qa and 'answer' in qa and not qa.get('language'):
                qa['language'] = 'fr'
        
        # Mélanger les QA pour une meilleure distribution lors de l'entraînement
        random.shuffle(all_qa)
        
        # Créer le corpus final avec des métadonnées
        corpus = {
            "metadata": {
                "version": "1.0",
                "created_at": "2025-04-14",
                "size": len(all_qa),
                "languages": ["fr"] + (["es"] if include_spanish else []) + (["en"] if include_english else []),
                "description": "Corpus d'entraînement multilingue pour le modèle NLP de l'application TaxasGE"
            },
            "data": all_qa
        }
        
        # Sauvegarder le corpus
        os.makedirs(os.path.dirname(output_file), exist_ok=True)
        with open(output_file, 'w', encoding='utf-8') as f:
            json.dump(corpus, f, ensure_ascii=False, indent=2)
        
        print(f"Corpus multilingue généré avec succès: {len(all_qa)} paires question-réponse sauvegardées dans {output_file}")

def main():
    # Parser d'arguments en ligne de commande
    parser = argparse.ArgumentParser(description="Génère un corpus d'entraînement pour le modèle NLP de TaxasGE")
    parser.add_argument("--input", "-i", default="assets/data/taxes.json", help="Chemin vers le fichier JSON d'entrée")
    parser.add_argument("--output", "-o", default="assets/ml/training_corpus.json", help="Chemin vers le fichier JSON de sortie")
    parser.add_argument("--augmentation", "-a", type=int, default=2, help="Facteur d'augmentation des données")
    parser.add_argument("--spanish", "-s", action="store_true", help="Inclure les traductions en espagnol")
    parser.add_argument("--english", "-e", action="store_true", help="Inclure les traductions en anglais")
    parser.add_argument("--all-languages", "-l", action="store_true", help="Inclure toutes les langues (espagnol et anglais)")
    
    args = parser.parse_args()
    
    # Vérifier si le fichier d'entrée existe
    if not os.path.exists(args.input):
        print(f"Erreur: Le fichier d'entrée '{args.input}' n'existe pas.")
        return
    
    # Déterminer les langues à inclure
    include_spanish = args.spanish or args.all_languages
    include_english = args.english or args.all_languages
    
    # Si aucune langue n'est spécifiée, utiliser toutes les langues par défaut
    if not include_spanish and not include_english and not args.all_languages:
        include_spanish = True
        include_english = True
    
    # Générer le corpus
    generator = CorpusGenerator(args.input)
    generator.generate_multilingual_corpus(args.output, args.augmentation, include_spanish, include_english)

>>>>>>> 4728456e
<|MERGE_RESOLUTION|>--- conflicted
+++ resolved
@@ -1,706 +1,704 @@
-<<<<<<< HEAD
-=======
-import json
-import os
-import random
-import argparse
-from typing import List, Dict, Any, Tuple
-
-class CorpusGenerator:
-    """
-    Générateur de corpus d'entraînement pour le modèle NLP de TaxasGE.
-    
-    Cette classe génère un ensemble de paires question-réponse à partir des
-    données fiscales pour entraîner un modèle NLP qui pourra répondre aux
-    questions des utilisateurs concernant les taxes.
-    """
-    
-    def __init__(self, input_file: str):
-        """
-        Initialise le générateur de corpus.
-        
-        Args:
-            input_file: Chemin vers le fichier JSON contenant les données fiscales
-        """
-        self.input_file = input_file
-        self.data = self._load_data()
-        self.tax_data = self._flatten_data()
-        
-    def _load_data(self) -> List[Dict[str, Any]]:
-        """Charge les données fiscales depuis le fichier JSON."""
-        try:
-            with open(self.input_file, 'r', encoding='utf-8') as f:
-                return json.load(f)
-        except Exception as e:
-            print(f"Erreur lors du chargement des données: {e}")
-            return []
-    
-    def _flatten_data(self) -> List[Dict[str, Any]]:
-        """
-        Aplatit la structure hiérarchique des données fiscales pour faciliter
-        la génération des questions-réponses.
-        """
-        flattened_data = []
-        
-        for ministerio in self.data:
-            ministerio_id = ministerio.get('id')
-            ministerio_nombre = ministerio.get('nombre')
-            
-            for sector in ministerio.get('sectores', []):
-                sector_id = sector.get('id')
-                sector_nombre = sector.get('nombre')
-                
-                for categoria in sector.get('categorias', []):
-                    categoria_id = categoria.get('id')
-                    categoria_nombre = categoria.get('nombre')
-                    
-                    for sub_categoria in categoria.get('sub_categorias', []):
-                        sub_categoria_id = sub_categoria.get('id')
-                        sub_categoria_nombre = sub_categoria.get('nombre')
-                        
-                        for concepto in sub_categoria.get('conceptos', []):
-                            tax_entry = {
-                                'concepto_id': concepto.get('id'),
-                                'concepto_nombre': concepto.get('nombre'),
-                                'tasa_expedicion': concepto.get('tasa_expedicion', ''),
-                                'tasa_renovacion': concepto.get('tasa_renovacion', ''),
-                                'documentos_requeridos': concepto.get('documentos_requeridos', ''),
-                                'procedimiento': concepto.get('procedimiento', ''),
-                                'palabras_clave': concepto.get('palabras_clave', ''),
-                                'ministerio_id': ministerio_id,
-                                'ministerio_nombre': ministerio_nombre,
-                                'sector_id': sector_id,
-                                'sector_nombre': sector_nombre,
-                                'categoria_id': categoria_id,
-                                'categoria_nombre': categoria_nombre,
-                                'sub_categoria_id': sub_categoria_id,
-                                'sub_categoria_nombre': sub_categoria_nombre
-                            }
-                            flattened_data.append(tax_entry)
-        
-        return flattened_data
-    
-    def generate_general_questions(self) -> List[Dict[str, str]]:
-        """
-        Génère des questions générales sur les taxes et les ministères.
-        """
-        qa_pairs = []
-        
-        # Questions sur les ministères
-        ministerios = set()
-        for item in self.tax_data:
-            ministerios.add((item['ministerio_id'], item['ministerio_nombre']))
-        
-        for ministerio_id, ministerio_nombre in ministerios:
-            # Questions sur le ministère
-            questions = [
-                f"Quelles sont les taxes du {ministerio_nombre}?",
-                f"Quels services sont fournis par le {ministerio_nombre}?",
-                f"Quels types de taxes sont gérés par le {ministerio_nombre}?",
-                f"Parle-moi des taxes du {ministerio_nombre}",
-                f"Quelles sont les responsabilités fiscales du {ministerio_nombre}?"
-            ]
-            
-            # Construire la réponse
-            taxes_ministerio = [item for item in self.tax_data if item['ministerio_id'] == ministerio_id]
-            if taxes_ministerio:
-                taxes_list = ", ".join([f"{tax['concepto_nombre']}" for tax in taxes_ministerio[:5]])
-                if len(taxes_ministerio) > 5:
-                    taxes_list += f" et {len(taxes_ministerio) - 5} autres taxes"
-                
-                answer = f"Le {ministerio_nombre} gère plusieurs taxes et services, notamment: {taxes_list}. "
-                answer += f"Ces taxes concernent {len(taxes_ministerio)} concepts différents dans le domaine."
-                
-                for question in questions:
-                    qa_pairs.append({
-                        "question": question,
-                        "answer": answer
-                    })
-        
-        # Questions générales sur toutes les taxes
-        total_taxes = len(self.tax_data)
-        general_questions = [
-            "Combien de taxes existent au total?",
-            "Quel est le nombre total de taxes fiscales?",
-            "Combien de types de taxes y a-t-il dans le système?",
-            "Peux-tu me dire le nombre total de taxes disponibles?"
-        ]
-        
-        general_answer = f"Il existe actuellement {total_taxes} taxes différentes dans le système fiscal. Ces taxes sont réparties entre différents ministères et catégories."
-        
-        for question in general_questions:
-            qa_pairs.append({
-                "question": question,
-                "answer": general_answer
-            })
-        
-        return qa_pairs
-    
-    def generate_specific_tax_questions(self) -> List[Dict[str, str]]:
-        """
-        Génère des questions spécifiques pour chaque taxe.
-        """
-        qa_pairs = []
-        
-        for tax in self.tax_data:
-            tax_name = tax['concepto_nombre']
-            
-            # Questions sur le coût
-            cost_questions = [
-                f"Combien coûte {tax_name}?",
-                f"Quel est le prix de {tax_name}?",
-                f"Quel est le montant à payer pour {tax_name}?",
-                f"Combien dois-je payer pour {tax_name}?",
-                f"Quel est le tarif pour {tax_name}?"
-            ]
-            
-            # Construire la réponse sur le coût
-            cost_answer = f"Pour {tax_name}, "
-            has_expedicion = tax['tasa_expedicion'] and tax['tasa_expedicion'] != '0'
-            has_renovacion = tax['tasa_renovacion'] and tax['tasa_renovacion'] != '0'
-            
-            if has_expedicion and has_renovacion:
-                cost_answer += f"le coût d'expédition est de {tax['tasa_expedicion']} FCFA et le coût de renouvellement est de {tax['tasa_renovacion']} FCFA."
-            elif has_expedicion:
-                cost_answer += f"le coût est de {tax['tasa_expedicion']} FCFA."
-            elif has_renovacion:
-                cost_answer += f"le coût de renouvellement est de {tax['tasa_renovacion']} FCFA."
-            else:
-                cost_answer += "les informations de coût ne sont pas disponibles."
-            
-            for question in cost_questions:
-                qa_pairs.append({
-                    "question": question,
-                    "answer": cost_answer
-                })
-            
-            # Questions sur les documents requis
-            if tax['documentos_requeridos']:
-                doc_questions = [
-                    f"Quels documents sont nécessaires pour {tax_name}?",
-                    f"Quels documents dois-je fournir pour {tax_name}?",
-                    f"Quels papiers faut-il pour {tax_name}?",
-                    f"Quels sont les documents requis pour {tax_name}?",
-                    f"Documentation nécessaire pour {tax_name}?"
-                ]
-                
-                # Mettre en forme les documents requis
-                docs = tax['documentos_requeridos'].split('\n')
-                docs_list = ", ".join([doc.strip() for doc in docs if doc.strip()])
-                
-                doc_answer = f"Pour {tax_name}, vous devez fournir les documents suivants: {docs_list}."
-                
-                for question in doc_questions:
-                    qa_pairs.append({
-                        "question": question,
-                        "answer": doc_answer
-                    })
-            
-            # Questions sur la procédure
-            if tax['procedimiento']:
-                proc_questions = [
-                    f"Quelle est la procédure pour {tax_name}?",
-                    f"Comment obtenir {tax_name}?",
-                    f"Quelles sont les étapes pour {tax_name}?",
-                    f"Expliquez-moi la procédure pour {tax_name}",
-                    f"Comment faire pour obtenir {tax_name}?"
-                ]
-                
-                proc_answer = f"La procédure pour {tax_name} est la suivante: {tax['procedimiento']}"
-                
-                for question in proc_questions:
-                    qa_pairs.append({
-                        "question": question,
-                        "answer": proc_answer
-                    })
-            
-            # Questions sur le ministère responsable
-            ministry_questions = [
-                f"Quel ministère est responsable de {tax_name}?",
-                f"Qui gère {tax_name}?",
-                f"Quel organisme s'occupe de {tax_name}?",
-                f"De quel ministère dépend {tax_name}?",
-                f"À quel ministère appartient {tax_name}?"
-            ]
-            
-            ministry_answer = f"{tax_name} est géré par le {tax['ministerio_nombre']}, dans le secteur de {tax['sector_nombre']}."
-            
-            for question in ministry_questions:
-                qa_pairs.append({
-                    "question": question,
-                    "answer": ministry_answer
-                })
-        
-        return qa_pairs
-    
-    def generate_search_questions(self) -> List[Dict[str, str]]:
-        """
-        Génère des questions de recherche basées sur des mots-clés ou des thèmes.
-        """
-        qa_pairs = []
-        
-        # Regrouper les taxes par mots-clés
-        keyword_to_taxes = {}
-        for tax in self.tax_data:
-            keywords = tax.get('palabras_clave', '').split(',')
-            keywords = [k.strip().lower() for k in keywords if k.strip()]
-            
-            for keyword in keywords:
-                if keyword not in keyword_to_taxes:
-                    keyword_to_taxes[keyword] = []
-                keyword_to_taxes[keyword].append(tax)
-        
-        # Générer des questions par mot-clé (pour les mots-clés qui ont au moins 2 taxes)
-        for keyword, taxes in keyword_to_taxes.items():
-            if len(taxes) >= 2:
-                search_questions = [
-                    f"Quelles taxes concernent {keyword}?",
-                    f"Y a-t-il des taxes liées à {keyword}?",
-                    f"Parlez-moi des taxes sur {keyword}",
-                    f"Quels sont les frais liés à {keyword}?",
-                    f"Je cherche des informations sur les taxes de {keyword}"
-                ]
-                
-                tax_names = [tax['concepto_nombre'] for tax in taxes[:5]]
-                tax_list = ", ".join(tax_names)
-                if len(taxes) > 5:
-                    tax_list += f" et {len(taxes) - 5} autres"
-                
-                search_answer = f"Pour {keyword}, il existe {len(taxes)} taxes associées, notamment: {tax_list}."
-                
-                for question in search_questions:
-                    qa_pairs.append({
-                        "question": question,
-                        "answer": search_answer
-                    })
-        
-        return qa_pairs
-    
-    def generate_synthetic_questions(self) -> List[Dict[str, str]]:
-        """
-        Génère des questions plus naturelles et diverses, incluant des fautes 
-        courantes, des reformulations et des questions partielles.
-        """
-        qa_pairs = []
-        
-        # Échantillon de taxes pour les questions synthétiques (pour éviter de générer trop de données)
-        sample_taxes = random.sample(self.tax_data, min(50, len(self.tax_data)))
-        
-        for tax in sample_taxes:
-            tax_name = tax['concepto_nombre']
-            
-            # Questions informelles ou mal orthographiées
-            informal_questions = [
-                f"c koi le prix de {tax_name}?",
-                f"combien ça coute {tax_name}",
-                f"je veu savoir le prix de {tax_name}",
-                f"tarif {tax_name} svp",
-                f"info sur {tax_name}"
-            ]
-            
-            # Construire la réponse
-            cost_answer = f"Pour {tax_name}, "
-            has_expedicion = tax['tasa_expedicion'] and tax['tasa_expedicion'] != '0'
-            has_renovacion = tax['tasa_renovacion'] and tax['tasa_renovacion'] != '0'
-            
-            if has_expedicion and has_renovacion:
-                cost_answer += f"le coût d'expédition est de {tax['tasa_expedicion']} FCFA et le coût de renouvellement est de {tax['tasa_renovacion']} FCFA."
-            elif has_expedicion:
-                cost_answer += f"le coût est de {tax['tasa_expedicion']} FCFA."
-            elif has_renovacion:
-                cost_answer += f"le coût de renouvellement est de {tax['tasa_renovacion']} FCFA."
-            else:
-                cost_answer += "les informations de coût ne sont pas disponibles."
-            
-            ministry_info = f"\nCette taxe est gérée par le {tax['ministerio_nombre']}."
-            
-            for question in informal_questions:
-                qa_pairs.append({
-                    "question": question,
-                    "answer": cost_answer + ministry_info
-                })
-        
-        # Questions générales vagues ou ambiguës
-        vague_questions = [
-            "Comment obtenir un passeport?",
-            "Combien coûte une carte d'identité?",
-            "Documents pour visa",
-            "Prix du permis",
-            "Où payer les taxes?"
-        ]
-        
-        vague_answers = [
-            "Pour obtenir un passeport, vous devez vérifier les frais spécifiques et les documents requis. Pouvez-vous préciser quel type de passeport vous intéresse?",
-            "Le coût d'une carte d'identité dépend du type et du ministère concerné. Pouvez-vous préciser quelle carte d'identité vous intéresse?",
-            "Les documents requis pour un visa dépendent du type de visa. Pouvez-vous préciser quel visa vous intéresse?",
-            "Le prix du permis varie selon le type. Pouvez-vous préciser quel permis vous intéresse?",
-            "Les taxes peuvent être payées auprès du ministère concerné. Pour des informations plus précises, veuillez spécifier quelle taxe vous intéresse."
-        ]
-        
-        for i, question in enumerate(vague_questions):
-            qa_pairs.append({
-                "question": question,
-                "answer": vague_answers[i]
-            })
-        
-        return qa_pairs
-    
-    def generate_conversation_starters(self) -> List[Dict[str, str]]:
-        """
-        Génère des questions d'ouverture de conversation et des questions de suivi.
-        """
-        conversation_starters = [
-            {
-                "question": "Bonjour",
-                "answer": "Bonjour! Je suis l'assistant virtuel de TaxasGE. Je peux vous aider à trouver des informations sur les taxes fiscales en Guinée Équatoriale. Que souhaitez-vous savoir?"
-            },
-            {
-                "question": "Salut",
-                "answer": "Salut! Je suis là pour vous aider avec les informations sur les taxes fiscales. Comment puis-je vous aider aujourd'hui?"
-            },
-            {
-                "question": "Comment ça va?",
-                "answer": "Je vais bien, merci! Je suis prêt à vous aider avec les informations sur les taxes et services fiscaux. Quelle information recherchez-vous?"
-            },
-            {
-                "question": "Qui es-tu?",
-                "answer": "Je suis l'assistant virtuel de TaxasGE, conçu pour vous aider à trouver des informations sur les taxes fiscales en Guinée Équatoriale. Je peux vous renseigner sur les coûts, les documents requis et les procédures pour différentes taxes."
-            },
-            {
-                "question": "Comment t'utiliser?",
-                "answer": "C'est simple! Vous pouvez me poser des questions sur les taxes fiscales, comme 'Combien coûte un passeport?' ou 'Quels documents sont nécessaires pour un visa?'. Je ferai de mon mieux pour vous répondre avec les informations dont je dispose."
-            },
-            {
-                "question": "Que peux-tu faire?",
-                "answer": "Je peux vous fournir des informations sur les taxes fiscales en Guinée Équatoriale, notamment les coûts, les documents requis, les procédures, et les ministères responsables. N'hésitez pas à me poser des questions spécifiques sur la taxe qui vous intéresse."
-            },
-            {
-                "question": "Merci",
-                "answer": "Je vous en prie! N'hésitez pas à me poser d'autres questions si vous avez besoin de plus d'informations. Je suis là pour vous aider."
-            },
-            {
-                "question": "Au revoir",
-                "answer": "Au revoir! N'hésitez pas à revenir si vous avez d'autres questions sur les taxes fiscales. Bonne journée!"
-            }
-        ]
-        
-        return conversation_starters
-        
-    def translate_to_spanish(self, text):
-        """
-        Traduit un texte du français vers l'espagnol (simplification basique).
-        Cette fonction applique des règles simples de traduction, 
-        ce qui est suffisant pour notre cas d'utilisation.
-        """
-        # Dictionnaire de base français -> espagnol
-        fr_to_es = {
-            # Mots courants
-            "bonjour": "hola",
-            "salut": "hola",
-            "merci": "gracias",
-            "au revoir": "adiós",
-            "comment": "cómo",
-            "combien": "cuánto",
-            "coûte": "cuesta",
-            "prix": "precio",
-            "documents": "documentos",
-            "requis": "requeridos",
-            "nécessaires": "necesarios",
-            "procédure": "procedimiento",
-            "obtenir": "obtener",
-            "ministère": "ministerio",
-            "responsable": "responsable",
-            "taxe": "tasa",
-            "taxes": "tasas",
-            "fiscales": "fiscales",
-            "s'il vous plaît": "por favor",
-            "information": "información",
-            "je voudrais": "quisiera",
-            "besoin": "necesito",
-            "savoir": "saber",
-            "cherche": "busco",
-            "quels": "cuáles",
-            "quelles": "cuáles",
-            "est": "es",
-            "sont": "son",
-            "pour": "para",
-            "de": "de",
-            "du": "del",
-            "la": "la",
-            "le": "el",
-            "les": "los",
-            "un": "un",
-            "une": "una",
-            "des": "de los",
-            "et": "y",
-            "ou": "o",
-            "qui": "qué",
-            "quel": "cuál",
-            "quelle": "cuál",
-            
-            # Termes spécifiques aux taxes
-            "passeport": "pasaporte",
-            "visa": "visado",
-            "carte d'identité": "documento de identidad",
-            "permis": "permiso",
-            "expédition": "expedición",
-            "renouvellement": "renovación",
-            "montant": "cantidad",
-            "paiement": "pago",
-            "payer": "pagar",
-        }
-        
-        # Traitement simple: remplacer les mots
-        words = text.lower().split()
-        translated_words = []
-        
-        for word in words:
-            # Nettoyage pour la comparaison
-            clean_word = word.strip(".,;:!?")
-            
-            # Chercher la traduction
-            if clean_word in fr_to_es:
-                # Conserver la ponctuation si présente
-                if word != clean_word:
-                    punctuation = word[len(clean_word):]
-                    translated_words.append(fr_to_es[clean_word] + punctuation)
-                else:
-                    translated_words.append(fr_to_es[clean_word])
-            else:
-                translated_words.append(word)
-        
-        # Reconstruction avec la première lettre en majuscule
-        translated_text = " ".join(translated_words)
-        if translated_text:
-            translated_text = translated_text[0].upper() + translated_text[1:]
-        
-        return translated_text
-
-    def translate_to_english(self, text):
-        """
-        Traduit un texte du français vers l'anglais (simplification basique).
-        Cette fonction applique des règles simples de traduction,
-        ce qui est suffisant pour notre cas d'utilisation.
-        """
-        # Dictionnaire de base français -> anglais
-        fr_to_en = {
-            # Mots courants
-            "bonjour": "hello",
-            "salut": "hi",
-            "merci": "thank you",
-            "au revoir": "goodbye",
-            "comment": "how",
-            "combien": "how much",
-            "coûte": "cost",
-            "prix": "price",
-            "documents": "documents",
-            "requis": "required",
-            "nécessaires": "necessary",
-            "procédure": "procedure",
-            "obtenir": "obtain",
-            "ministère": "ministry",
-            "responsable": "responsible",
-            "taxe": "tax",
-            "taxes": "taxes",
-            "fiscales": "fiscal",
-            "s'il vous plaît": "please",
-            "information": "information",
-            "je voudrais": "I would like",
-            "besoin": "need",
-            "savoir": "know",
-            "cherche": "looking for",
-            "quels": "which",
-            "quelles": "which",
-            "est": "is",
-            "sont": "are",
-            "pour": "for",
-            "de": "of",
-            "du": "of the",
-            "la": "the",
-            "le": "the",
-            "les": "the",
-            "un": "a",
-            "une": "a",
-            "des": "of the",
-            "et": "and",
-            "ou": "or",
-            "qui": "who",
-            "quel": "which",
-            "quelle": "which",
-            
-            # Termes spécifiques aux taxes
-            "passeport": "passport",
-            "visa": "visa",
-            "carte d'identité": "identity card",
-            "permis": "permit",
-            "expédition": "issuance",
-            "renouvellement": "renewal",
-            "montant": "amount",
-            "paiement": "payment",
-            "payer": "pay",
-        }
-        
-        # Traitement simple: remplacer les mots
-        words = text.lower().split()
-        translated_words = []
-        
-        for word in words:
-            # Nettoyage pour la comparaison
-            clean_word = word.strip(".,;:!?")
-            
-            # Chercher la traduction
-            if clean_word in fr_to_en:
-                # Conserver la ponctuation si présente
-                if word != clean_word:
-                    punctuation = word[len(clean_word):]
-                    translated_words.append(fr_to_en[clean_word] + punctuation)
-                else:
-                    translated_words.append(fr_to_en[clean_word])
-            else:
-                translated_words.append(word)
-        
-        # Reconstruction avec la première lettre en majuscule
-        translated_text = " ".join(translated_words)
-        if translated_text:
-            translated_text = translated_text[0].upper() + translated_text[1:]
-        
-        return translated_text
-
-    def generate_multilingual_corpus(self, output_file, augmentation_factor=1, include_spanish=True, include_english=True):
-        """
-        Génère le corpus complet multilingue et le sauvegarde dans un fichier JSON.
-        
-        Args:
-            output_file: Chemin du fichier de sortie
-            augmentation_factor: Facteur de multiplication pour l'augmentation des données
-            include_spanish: Inclure les traductions en espagnol
-            include_english: Inclure les traductions en anglais
-        """
-        # Générer différents types de questions-réponses
-        general_qa = self.generate_general_questions()
-        specific_qa = self.generate_specific_tax_questions()
-        search_qa = self.generate_search_questions()
-        synthetic_qa = self.generate_synthetic_questions()
-        conversation_qa = self.generate_conversation_starters()
-        
-        # Combiner tous les types de QA
-        all_qa = general_qa + specific_qa + search_qa + synthetic_qa + conversation_qa
-        
-        # Augmentation des données: légères variations des questions (si facteur > 1)
-        augmented_qa = []
-        for _ in range(augmentation_factor - 1):
-            for qa in all_qa:
-                if 'question' in qa and 'answer' in qa:
-                    # Créer une légère variation de la question
-                    question = qa['question']
-                    words = question.split()
-                    
-                    # Aléatoirement ajouter/supprimer/modifier quelques mots
-                    if len(words) > 3 and random.random() > 0.5:
-                        # Supprimer un mot aléatoire
-                        idx = random.randint(0, len(words) - 1)
-                        words.pop(idx)
-                    
-                    # Ajouter des préfixes aléatoires
-                    prefixes = ["Dites-moi ", "Je voudrais savoir ", "Pourriez-vous me dire ", "J'aimerais connaître "]
-                    if random.random() > 0.7:
-                        words = [random.choice(prefixes)] + words
-                    
-                    # Ajouter des suffixes aléatoires
-                    suffixes = [" s'il vous plaît", " merci", " si possible", " rapidement"]
-                    if random.random() > 0.7:
-                        words.append(random.choice(suffixes))
-                    
-                    new_question = " ".join(words)
-                    augmented_qa.append({
-                        "question": new_question,
-                        "answer": qa['answer']
-                    })
-        
-        # Ajouter les questions augmentées
-        all_qa.extend(augmented_qa)
-        
-        # Ajouter les traductions en espagnol
-        if include_spanish:
-            spanish_qa = []
-            for qa in all_qa:
-                if 'question' in qa and 'answer' in qa:
-                    spanish_qa.append({
-                        "question": self.translate_to_spanish(qa['question']),
-                        "answer": self.translate_to_spanish(qa['answer']),
-                        "language": "es"
-                    })
-            all_qa.extend(spanish_qa)
-            print(f"Ajout de {len(spanish_qa)} paires question-réponse en espagnol")
-        
-        # Ajouter les traductions en anglais
-        if include_english:
-            english_qa = []
-            for qa in all_qa:
-                if 'question' in qa and 'answer' in qa and not qa.get('language'):  # Ne traduire que les originaux français
-                    english_qa.append({
-                        "question": self.translate_to_english(qa['question']),
-                        "answer": self.translate_to_english(qa['answer']),
-                        "language": "en"
-                    })
-            all_qa.extend(english_qa)
-            print(f"Ajout de {len(english_qa)} paires question-réponse en anglais")
-        
-        # Marquer les originaux comme français
-        for qa in all_qa:
-            if 'question' in qa and 'answer' in qa and not qa.get('language'):
-                qa['language'] = 'fr'
-        
-        # Mélanger les QA pour une meilleure distribution lors de l'entraînement
-        random.shuffle(all_qa)
-        
-        # Créer le corpus final avec des métadonnées
-        corpus = {
-            "metadata": {
-                "version": "1.0",
-                "created_at": "2025-04-14",
-                "size": len(all_qa),
-                "languages": ["fr"] + (["es"] if include_spanish else []) + (["en"] if include_english else []),
-                "description": "Corpus d'entraînement multilingue pour le modèle NLP de l'application TaxasGE"
-            },
-            "data": all_qa
-        }
-        
-        # Sauvegarder le corpus
-        os.makedirs(os.path.dirname(output_file), exist_ok=True)
-        with open(output_file, 'w', encoding='utf-8') as f:
-            json.dump(corpus, f, ensure_ascii=False, indent=2)
-        
-        print(f"Corpus multilingue généré avec succès: {len(all_qa)} paires question-réponse sauvegardées dans {output_file}")
-
-def main():
-    # Parser d'arguments en ligne de commande
-    parser = argparse.ArgumentParser(description="Génère un corpus d'entraînement pour le modèle NLP de TaxasGE")
-    parser.add_argument("--input", "-i", default="assets/data/taxes.json", help="Chemin vers le fichier JSON d'entrée")
-    parser.add_argument("--output", "-o", default="assets/ml/training_corpus.json", help="Chemin vers le fichier JSON de sortie")
-    parser.add_argument("--augmentation", "-a", type=int, default=2, help="Facteur d'augmentation des données")
-    parser.add_argument("--spanish", "-s", action="store_true", help="Inclure les traductions en espagnol")
-    parser.add_argument("--english", "-e", action="store_true", help="Inclure les traductions en anglais")
-    parser.add_argument("--all-languages", "-l", action="store_true", help="Inclure toutes les langues (espagnol et anglais)")
-    
-    args = parser.parse_args()
-    
-    # Vérifier si le fichier d'entrée existe
-    if not os.path.exists(args.input):
-        print(f"Erreur: Le fichier d'entrée '{args.input}' n'existe pas.")
-        return
-    
-    # Déterminer les langues à inclure
-    include_spanish = args.spanish or args.all_languages
-    include_english = args.english or args.all_languages
-    
-    # Si aucune langue n'est spécifiée, utiliser toutes les langues par défaut
-    if not include_spanish and not include_english and not args.all_languages:
-        include_spanish = True
-        include_english = True
-    
-    # Générer le corpus
-    generator = CorpusGenerator(args.input)
-    generator.generate_multilingual_corpus(args.output, args.augmentation, include_spanish, include_english)
-
->>>>>>> 4728456e
+
+import json
+import os
+import random
+import argparse
+from typing import List, Dict, Any, Tuple
+
+class CorpusGenerator:
+    """
+    Générateur de corpus d'entraînement pour le modèle NLP de TaxasGE.
+    
+    Cette classe génère un ensemble de paires question-réponse à partir des
+    données fiscales pour entraîner un modèle NLP qui pourra répondre aux
+    questions des utilisateurs concernant les taxes.
+    """
+    
+    def __init__(self, input_file: str):
+        """
+        Initialise le générateur de corpus.
+        
+        Args:
+            input_file: Chemin vers le fichier JSON contenant les données fiscales
+        """
+        self.input_file = input_file
+        self.data = self._load_data()
+        self.tax_data = self._flatten_data()
+        
+    def _load_data(self) -> List[Dict[str, Any]]:
+        """Charge les données fiscales depuis le fichier JSON."""
+        try:
+            with open(self.input_file, 'r', encoding='utf-8') as f:
+                return json.load(f)
+        except Exception as e:
+            print(f"Erreur lors du chargement des données: {e}")
+            return []
+    
+    def _flatten_data(self) -> List[Dict[str, Any]]:
+        """
+        Aplatit la structure hiérarchique des données fiscales pour faciliter
+        la génération des questions-réponses.
+        """
+        flattened_data = []
+        
+        for ministerio in self.data:
+            ministerio_id = ministerio.get('id')
+            ministerio_nombre = ministerio.get('nombre')
+            
+            for sector in ministerio.get('sectores', []):
+                sector_id = sector.get('id')
+                sector_nombre = sector.get('nombre')
+                
+                for categoria in sector.get('categorias', []):
+                    categoria_id = categoria.get('id')
+                    categoria_nombre = categoria.get('nombre')
+                    
+                    for sub_categoria in categoria.get('sub_categorias', []):
+                        sub_categoria_id = sub_categoria.get('id')
+                        sub_categoria_nombre = sub_categoria.get('nombre')
+                        
+                        for concepto in sub_categoria.get('conceptos', []):
+                            tax_entry = {
+                                'concepto_id': concepto.get('id'),
+                                'concepto_nombre': concepto.get('nombre'),
+                                'tasa_expedicion': concepto.get('tasa_expedicion', ''),
+                                'tasa_renovacion': concepto.get('tasa_renovacion', ''),
+                                'documentos_requeridos': concepto.get('documentos_requeridos', ''),
+                                'procedimiento': concepto.get('procedimiento', ''),
+                                'palabras_clave': concepto.get('palabras_clave', ''),
+                                'ministerio_id': ministerio_id,
+                                'ministerio_nombre': ministerio_nombre,
+                                'sector_id': sector_id,
+                                'sector_nombre': sector_nombre,
+                                'categoria_id': categoria_id,
+                                'categoria_nombre': categoria_nombre,
+                                'sub_categoria_id': sub_categoria_id,
+                                'sub_categoria_nombre': sub_categoria_nombre
+                            }
+                            flattened_data.append(tax_entry)
+        
+        return flattened_data
+    
+    def generate_general_questions(self) -> List[Dict[str, str]]:
+        """
+        Génère des questions générales sur les taxes et les ministères.
+        """
+        qa_pairs = []
+        
+        # Questions sur les ministères
+        ministerios = set()
+        for item in self.tax_data:
+            ministerios.add((item['ministerio_id'], item['ministerio_nombre']))
+        
+        for ministerio_id, ministerio_nombre in ministerios:
+            # Questions sur le ministère
+            questions = [
+                f"Quelles sont les taxes du {ministerio_nombre}?",
+                f"Quels services sont fournis par le {ministerio_nombre}?",
+                f"Quels types de taxes sont gérés par le {ministerio_nombre}?",
+                f"Parle-moi des taxes du {ministerio_nombre}",
+                f"Quelles sont les responsabilités fiscales du {ministerio_nombre}?"
+            ]
+            
+            # Construire la réponse
+            taxes_ministerio = [item for item in self.tax_data if item['ministerio_id'] == ministerio_id]
+            if taxes_ministerio:
+                taxes_list = ", ".join([f"{tax['concepto_nombre']}" for tax in taxes_ministerio[:5]])
+                if len(taxes_ministerio) > 5:
+                    taxes_list += f" et {len(taxes_ministerio) - 5} autres taxes"
+                
+                answer = f"Le {ministerio_nombre} gère plusieurs taxes et services, notamment: {taxes_list}. "
+                answer += f"Ces taxes concernent {len(taxes_ministerio)} concepts différents dans le domaine."
+                
+                for question in questions:
+                    qa_pairs.append({
+                        "question": question,
+                        "answer": answer
+                    })
+        
+        # Questions générales sur toutes les taxes
+        total_taxes = len(self.tax_data)
+        general_questions = [
+            "Combien de taxes existent au total?",
+            "Quel est le nombre total de taxes fiscales?",
+            "Combien de types de taxes y a-t-il dans le système?",
+            "Peux-tu me dire le nombre total de taxes disponibles?"
+        ]
+        
+        general_answer = f"Il existe actuellement {total_taxes} taxes différentes dans le système fiscal. Ces taxes sont réparties entre différents ministères et catégories."
+        
+        for question in general_questions:
+            qa_pairs.append({
+                "question": question,
+                "answer": general_answer
+            })
+        
+        return qa_pairs
+    
+    def generate_specific_tax_questions(self) -> List[Dict[str, str]]:
+        """
+        Génère des questions spécifiques pour chaque taxe.
+        """
+        qa_pairs = []
+        
+        for tax in self.tax_data:
+            tax_name = tax['concepto_nombre']
+            
+            # Questions sur le coût
+            cost_questions = [
+                f"Combien coûte {tax_name}?",
+                f"Quel est le prix de {tax_name}?",
+                f"Quel est le montant à payer pour {tax_name}?",
+                f"Combien dois-je payer pour {tax_name}?",
+                f"Quel est le tarif pour {tax_name}?"
+            ]
+            
+            # Construire la réponse sur le coût
+            cost_answer = f"Pour {tax_name}, "
+            has_expedicion = tax['tasa_expedicion'] and tax['tasa_expedicion'] != '0'
+            has_renovacion = tax['tasa_renovacion'] and tax['tasa_renovacion'] != '0'
+            
+            if has_expedicion and has_renovacion:
+                cost_answer += f"le coût d'expédition est de {tax['tasa_expedicion']} FCFA et le coût de renouvellement est de {tax['tasa_renovacion']} FCFA."
+            elif has_expedicion:
+                cost_answer += f"le coût est de {tax['tasa_expedicion']} FCFA."
+            elif has_renovacion:
+                cost_answer += f"le coût de renouvellement est de {tax['tasa_renovacion']} FCFA."
+            else:
+                cost_answer += "les informations de coût ne sont pas disponibles."
+            
+            for question in cost_questions:
+                qa_pairs.append({
+                    "question": question,
+                    "answer": cost_answer
+                })
+            
+            # Questions sur les documents requis
+            if tax['documentos_requeridos']:
+                doc_questions = [
+                    f"Quels documents sont nécessaires pour {tax_name}?",
+                    f"Quels documents dois-je fournir pour {tax_name}?",
+                    f"Quels papiers faut-il pour {tax_name}?",
+                    f"Quels sont les documents requis pour {tax_name}?",
+                    f"Documentation nécessaire pour {tax_name}?"
+                ]
+                
+                # Mettre en forme les documents requis
+                docs = tax['documentos_requeridos'].split('\n')
+                docs_list = ", ".join([doc.strip() for doc in docs if doc.strip()])
+                
+                doc_answer = f"Pour {tax_name}, vous devez fournir les documents suivants: {docs_list}."
+                
+                for question in doc_questions:
+                    qa_pairs.append({
+                        "question": question,
+                        "answer": doc_answer
+                    })
+            
+            # Questions sur la procédure
+            if tax['procedimiento']:
+                proc_questions = [
+                    f"Quelle est la procédure pour {tax_name}?",
+                    f"Comment obtenir {tax_name}?",
+                    f"Quelles sont les étapes pour {tax_name}?",
+                    f"Expliquez-moi la procédure pour {tax_name}",
+                    f"Comment faire pour obtenir {tax_name}?"
+                ]
+                
+                proc_answer = f"La procédure pour {tax_name} est la suivante: {tax['procedimiento']}"
+                
+                for question in proc_questions:
+                    qa_pairs.append({
+                        "question": question,
+                        "answer": proc_answer
+                    })
+            
+            # Questions sur le ministère responsable
+            ministry_questions = [
+                f"Quel ministère est responsable de {tax_name}?",
+                f"Qui gère {tax_name}?",
+                f"Quel organisme s'occupe de {tax_name}?",
+                f"De quel ministère dépend {tax_name}?",
+                f"À quel ministère appartient {tax_name}?"
+            ]
+            
+            ministry_answer = f"{tax_name} est géré par le {tax['ministerio_nombre']}, dans le secteur de {tax['sector_nombre']}."
+            
+            for question in ministry_questions:
+                qa_pairs.append({
+                    "question": question,
+                    "answer": ministry_answer
+                })
+        
+        return qa_pairs
+    
+    def generate_search_questions(self) -> List[Dict[str, str]]:
+        """
+        Génère des questions de recherche basées sur des mots-clés ou des thèmes.
+        """
+        qa_pairs = []
+        
+        # Regrouper les taxes par mots-clés
+        keyword_to_taxes = {}
+        for tax in self.tax_data:
+            keywords = tax.get('palabras_clave', '').split(',')
+            keywords = [k.strip().lower() for k in keywords if k.strip()]
+            
+            for keyword in keywords:
+                if keyword not in keyword_to_taxes:
+                    keyword_to_taxes[keyword] = []
+                keyword_to_taxes[keyword].append(tax)
+        
+        # Générer des questions par mot-clé (pour les mots-clés qui ont au moins 2 taxes)
+        for keyword, taxes in keyword_to_taxes.items():
+            if len(taxes) >= 2:
+                search_questions = [
+                    f"Quelles taxes concernent {keyword}?",
+                    f"Y a-t-il des taxes liées à {keyword}?",
+                    f"Parlez-moi des taxes sur {keyword}",
+                    f"Quels sont les frais liés à {keyword}?",
+                    f"Je cherche des informations sur les taxes de {keyword}"
+                ]
+                
+                tax_names = [tax['concepto_nombre'] for tax in taxes[:5]]
+                tax_list = ", ".join(tax_names)
+                if len(taxes) > 5:
+                    tax_list += f" et {len(taxes) - 5} autres"
+                
+                search_answer = f"Pour {keyword}, il existe {len(taxes)} taxes associées, notamment: {tax_list}."
+                
+                for question in search_questions:
+                    qa_pairs.append({
+                        "question": question,
+                        "answer": search_answer
+                    })
+        
+        return qa_pairs
+    
+    def generate_synthetic_questions(self) -> List[Dict[str, str]]:
+        """
+        Génère des questions plus naturelles et diverses, incluant des fautes 
+        courantes, des reformulations et des questions partielles.
+        """
+        qa_pairs = []
+        
+        # Échantillon de taxes pour les questions synthétiques (pour éviter de générer trop de données)
+        sample_taxes = random.sample(self.tax_data, min(50, len(self.tax_data)))
+        
+        for tax in sample_taxes:
+            tax_name = tax['concepto_nombre']
+            
+            # Questions informelles ou mal orthographiées
+            informal_questions = [
+                f"c koi le prix de {tax_name}?",
+                f"combien ça coute {tax_name}",
+                f"je veu savoir le prix de {tax_name}",
+                f"tarif {tax_name} svp",
+                f"info sur {tax_name}"
+            ]
+            
+            # Construire la réponse
+            cost_answer = f"Pour {tax_name}, "
+            has_expedicion = tax['tasa_expedicion'] and tax['tasa_expedicion'] != '0'
+            has_renovacion = tax['tasa_renovacion'] and tax['tasa_renovacion'] != '0'
+            
+            if has_expedicion and has_renovacion:
+                cost_answer += f"le coût d'expédition est de {tax['tasa_expedicion']} FCFA et le coût de renouvellement est de {tax['tasa_renovacion']} FCFA."
+            elif has_expedicion:
+                cost_answer += f"le coût est de {tax['tasa_expedicion']} FCFA."
+            elif has_renovacion:
+                cost_answer += f"le coût de renouvellement est de {tax['tasa_renovacion']} FCFA."
+            else:
+                cost_answer += "les informations de coût ne sont pas disponibles."
+            
+            ministry_info = f"\nCette taxe est gérée par le {tax['ministerio_nombre']}."
+            
+            for question in informal_questions:
+                qa_pairs.append({
+                    "question": question,
+                    "answer": cost_answer + ministry_info
+                })
+        
+        # Questions générales vagues ou ambiguës
+        vague_questions = [
+            "Comment obtenir un passeport?",
+            "Combien coûte une carte d'identité?",
+            "Documents pour visa",
+            "Prix du permis",
+            "Où payer les taxes?"
+        ]
+        
+        vague_answers = [
+            "Pour obtenir un passeport, vous devez vérifier les frais spécifiques et les documents requis. Pouvez-vous préciser quel type de passeport vous intéresse?",
+            "Le coût d'une carte d'identité dépend du type et du ministère concerné. Pouvez-vous préciser quelle carte d'identité vous intéresse?",
+            "Les documents requis pour un visa dépendent du type de visa. Pouvez-vous préciser quel visa vous intéresse?",
+            "Le prix du permis varie selon le type. Pouvez-vous préciser quel permis vous intéresse?",
+            "Les taxes peuvent être payées auprès du ministère concerné. Pour des informations plus précises, veuillez spécifier quelle taxe vous intéresse."
+        ]
+        
+        for i, question in enumerate(vague_questions):
+            qa_pairs.append({
+                "question": question,
+                "answer": vague_answers[i]
+            })
+        
+        return qa_pairs
+    
+    def generate_conversation_starters(self) -> List[Dict[str, str]]:
+        """
+        Génère des questions d'ouverture de conversation et des questions de suivi.
+        """
+        conversation_starters = [
+            {
+                "question": "Bonjour",
+                "answer": "Bonjour! Je suis l'assistant virtuel de TaxasGE. Je peux vous aider à trouver des informations sur les taxes fiscales en Guinée Équatoriale. Que souhaitez-vous savoir?"
+            },
+            {
+                "question": "Salut",
+                "answer": "Salut! Je suis là pour vous aider avec les informations sur les taxes fiscales. Comment puis-je vous aider aujourd'hui?"
+            },
+            {
+                "question": "Comment ça va?",
+                "answer": "Je vais bien, merci! Je suis prêt à vous aider avec les informations sur les taxes et services fiscaux. Quelle information recherchez-vous?"
+            },
+            {
+                "question": "Qui es-tu?",
+                "answer": "Je suis l'assistant virtuel de TaxasGE, conçu pour vous aider à trouver des informations sur les taxes fiscales en Guinée Équatoriale. Je peux vous renseigner sur les coûts, les documents requis et les procédures pour différentes taxes."
+            },
+            {
+                "question": "Comment t'utiliser?",
+                "answer": "C'est simple! Vous pouvez me poser des questions sur les taxes fiscales, comme 'Combien coûte un passeport?' ou 'Quels documents sont nécessaires pour un visa?'. Je ferai de mon mieux pour vous répondre avec les informations dont je dispose."
+            },
+            {
+                "question": "Que peux-tu faire?",
+                "answer": "Je peux vous fournir des informations sur les taxes fiscales en Guinée Équatoriale, notamment les coûts, les documents requis, les procédures, et les ministères responsables. N'hésitez pas à me poser des questions spécifiques sur la taxe qui vous intéresse."
+            },
+            {
+                "question": "Merci",
+                "answer": "Je vous en prie! N'hésitez pas à me poser d'autres questions si vous avez besoin de plus d'informations. Je suis là pour vous aider."
+            },
+            {
+                "question": "Au revoir",
+                "answer": "Au revoir! N'hésitez pas à revenir si vous avez d'autres questions sur les taxes fiscales. Bonne journée!"
+            }
+        ]
+        
+        return conversation_starters
+        
+    def translate_to_spanish(self, text):
+        """
+        Traduit un texte du français vers l'espagnol (simplification basique).
+        Cette fonction applique des règles simples de traduction, 
+        ce qui est suffisant pour notre cas d'utilisation.
+        """
+        # Dictionnaire de base français -> espagnol
+        fr_to_es = {
+            # Mots courants
+            "bonjour": "hola",
+            "salut": "hola",
+            "merci": "gracias",
+            "au revoir": "adiós",
+            "comment": "cómo",
+            "combien": "cuánto",
+            "coûte": "cuesta",
+            "prix": "precio",
+            "documents": "documentos",
+            "requis": "requeridos",
+            "nécessaires": "necesarios",
+            "procédure": "procedimiento",
+            "obtenir": "obtener",
+            "ministère": "ministerio",
+            "responsable": "responsable",
+            "taxe": "tasa",
+            "taxes": "tasas",
+            "fiscales": "fiscales",
+            "s'il vous plaît": "por favor",
+            "information": "información",
+            "je voudrais": "quisiera",
+            "besoin": "necesito",
+            "savoir": "saber",
+            "cherche": "busco",
+            "quels": "cuáles",
+            "quelles": "cuáles",
+            "est": "es",
+            "sont": "son",
+            "pour": "para",
+            "de": "de",
+            "du": "del",
+            "la": "la",
+            "le": "el",
+            "les": "los",
+            "un": "un",
+            "une": "una",
+            "des": "de los",
+            "et": "y",
+            "ou": "o",
+            "qui": "qué",
+            "quel": "cuál",
+            "quelle": "cuál",
+            
+            # Termes spécifiques aux taxes
+            "passeport": "pasaporte",
+            "visa": "visado",
+            "carte d'identité": "documento de identidad",
+            "permis": "permiso",
+            "expédition": "expedición",
+            "renouvellement": "renovación",
+            "montant": "cantidad",
+            "paiement": "pago",
+            "payer": "pagar",
+        }
+        
+        # Traitement simple: remplacer les mots
+        words = text.lower().split()
+        translated_words = []
+        
+        for word in words:
+            # Nettoyage pour la comparaison
+            clean_word = word.strip(".,;:!?")
+            
+            # Chercher la traduction
+            if clean_word in fr_to_es:
+                # Conserver la ponctuation si présente
+                if word != clean_word:
+                    punctuation = word[len(clean_word):]
+                    translated_words.append(fr_to_es[clean_word] + punctuation)
+                else:
+                    translated_words.append(fr_to_es[clean_word])
+            else:
+                translated_words.append(word)
+        
+        # Reconstruction avec la première lettre en majuscule
+        translated_text = " ".join(translated_words)
+        if translated_text:
+            translated_text = translated_text[0].upper() + translated_text[1:]
+        
+        return translated_text
+
+    def translate_to_english(self, text):
+        """
+        Traduit un texte du français vers l'anglais (simplification basique).
+        Cette fonction applique des règles simples de traduction,
+        ce qui est suffisant pour notre cas d'utilisation.
+        """
+        # Dictionnaire de base français -> anglais
+        fr_to_en = {
+            # Mots courants
+            "bonjour": "hello",
+            "salut": "hi",
+            "merci": "thank you",
+            "au revoir": "goodbye",
+            "comment": "how",
+            "combien": "how much",
+            "coûte": "cost",
+            "prix": "price",
+            "documents": "documents",
+            "requis": "required",
+            "nécessaires": "necessary",
+            "procédure": "procedure",
+            "obtenir": "obtain",
+            "ministère": "ministry",
+            "responsable": "responsible",
+            "taxe": "tax",
+            "taxes": "taxes",
+            "fiscales": "fiscal",
+            "s'il vous plaît": "please",
+            "information": "information",
+            "je voudrais": "I would like",
+            "besoin": "need",
+            "savoir": "know",
+            "cherche": "looking for",
+            "quels": "which",
+            "quelles": "which",
+            "est": "is",
+            "sont": "are",
+            "pour": "for",
+            "de": "of",
+            "du": "of the",
+            "la": "the",
+            "le": "the",
+            "les": "the",
+            "un": "a",
+            "une": "a",
+            "des": "of the",
+            "et": "and",
+            "ou": "or",
+            "qui": "who",
+            "quel": "which",
+            "quelle": "which",
+            
+            # Termes spécifiques aux taxes
+            "passeport": "passport",
+            "visa": "visa",
+            "carte d'identité": "identity card",
+            "permis": "permit",
+            "expédition": "issuance",
+            "renouvellement": "renewal",
+            "montant": "amount",
+            "paiement": "payment",
+            "payer": "pay",
+        }
+        
+        # Traitement simple: remplacer les mots
+        words = text.lower().split()
+        translated_words = []
+        
+        for word in words:
+            # Nettoyage pour la comparaison
+            clean_word = word.strip(".,;:!?")
+            
+            # Chercher la traduction
+            if clean_word in fr_to_en:
+                # Conserver la ponctuation si présente
+                if word != clean_word:
+                    punctuation = word[len(clean_word):]
+                    translated_words.append(fr_to_en[clean_word] + punctuation)
+                else:
+                    translated_words.append(fr_to_en[clean_word])
+            else:
+                translated_words.append(word)
+        
+        # Reconstruction avec la première lettre en majuscule
+        translated_text = " ".join(translated_words)
+        if translated_text:
+            translated_text = translated_text[0].upper() + translated_text[1:]
+        
+        return translated_text
+
+    def generate_multilingual_corpus(self, output_file, augmentation_factor=1, include_spanish=True, include_english=True):
+        """
+        Génère le corpus complet multilingue et le sauvegarde dans un fichier JSON.
+        
+        Args:
+            output_file: Chemin du fichier de sortie
+            augmentation_factor: Facteur de multiplication pour l'augmentation des données
+            include_spanish: Inclure les traductions en espagnol
+            include_english: Inclure les traductions en anglais
+        """
+        # Générer différents types de questions-réponses
+        general_qa = self.generate_general_questions()
+        specific_qa = self.generate_specific_tax_questions()
+        search_qa = self.generate_search_questions()
+        synthetic_qa = self.generate_synthetic_questions()
+        conversation_qa = self.generate_conversation_starters()
+        
+        # Combiner tous les types de QA
+        all_qa = general_qa + specific_qa + search_qa + synthetic_qa + conversation_qa
+        
+        # Augmentation des données: légères variations des questions (si facteur > 1)
+        augmented_qa = []
+        for _ in range(augmentation_factor - 1):
+            for qa in all_qa:
+                if 'question' in qa and 'answer' in qa:
+                    # Créer une légère variation de la question
+                    question = qa['question']
+                    words = question.split()
+                    
+                    # Aléatoirement ajouter/supprimer/modifier quelques mots
+                    if len(words) > 3 and random.random() > 0.5:
+                        # Supprimer un mot aléatoire
+                        idx = random.randint(0, len(words) - 1)
+                        words.pop(idx)
+                    
+                    # Ajouter des préfixes aléatoires
+                    prefixes = ["Dites-moi ", "Je voudrais savoir ", "Pourriez-vous me dire ", "J'aimerais connaître "]
+                    if random.random() > 0.7:
+                        words = [random.choice(prefixes)] + words
+                    
+                    # Ajouter des suffixes aléatoires
+                    suffixes = [" s'il vous plaît", " merci", " si possible", " rapidement"]
+                    if random.random() > 0.7:
+                        words.append(random.choice(suffixes))
+                    
+                    new_question = " ".join(words)
+                    augmented_qa.append({
+                        "question": new_question,
+                        "answer": qa['answer']
+                    })
+        
+        # Ajouter les questions augmentées
+        all_qa.extend(augmented_qa)
+        
+        # Ajouter les traductions en espagnol
+        if include_spanish:
+            spanish_qa = []
+            for qa in all_qa:
+                if 'question' in qa and 'answer' in qa:
+                    spanish_qa.append({
+                        "question": self.translate_to_spanish(qa['question']),
+                        "answer": self.translate_to_spanish(qa['answer']),
+                        "language": "es"
+                    })
+            all_qa.extend(spanish_qa)
+            print(f"Ajout de {len(spanish_qa)} paires question-réponse en espagnol")
+        
+        # Ajouter les traductions en anglais
+        if include_english:
+            english_qa = []
+            for qa in all_qa:
+                if 'question' in qa and 'answer' in qa and not qa.get('language'):  # Ne traduire que les originaux français
+                    english_qa.append({
+                        "question": self.translate_to_english(qa['question']),
+                        "answer": self.translate_to_english(qa['answer']),
+                        "language": "en"
+                    })
+            all_qa.extend(english_qa)
+            print(f"Ajout de {len(english_qa)} paires question-réponse en anglais")
+        
+        # Marquer les originaux comme français
+        for qa in all_qa:
+            if 'question' in qa and 'answer' in qa and not qa.get('language'):
+                qa['language'] = 'fr'
+        
+        # Mélanger les QA pour une meilleure distribution lors de l'entraînement
+        random.shuffle(all_qa)
+        
+        # Créer le corpus final avec des métadonnées
+        corpus = {
+            "metadata": {
+                "version": "1.0",
+                "created_at": "2025-04-14",
+                "size": len(all_qa),
+                "languages": ["fr"] + (["es"] if include_spanish else []) + (["en"] if include_english else []),
+                "description": "Corpus d'entraînement multilingue pour le modèle NLP de l'application TaxasGE"
+            },
+            "data": all_qa
+        }
+        
+        # Sauvegarder le corpus
+        os.makedirs(os.path.dirname(output_file), exist_ok=True)
+        with open(output_file, 'w', encoding='utf-8') as f:
+            json.dump(corpus, f, ensure_ascii=False, indent=2)
+        
+        print(f"Corpus multilingue généré avec succès: {len(all_qa)} paires question-réponse sauvegardées dans {output_file}")
+
+def main():
+    # Parser d'arguments en ligne de commande
+    parser = argparse.ArgumentParser(description="Génère un corpus d'entraînement pour le modèle NLP de TaxasGE")
+    parser.add_argument("--input", "-i", default="assets/data/taxes.json", help="Chemin vers le fichier JSON d'entrée")
+    parser.add_argument("--output", "-o", default="assets/ml/training_corpus.json", help="Chemin vers le fichier JSON de sortie")
+    parser.add_argument("--augmentation", "-a", type=int, default=2, help="Facteur d'augmentation des données")
+    parser.add_argument("--spanish", "-s", action="store_true", help="Inclure les traductions en espagnol")
+    parser.add_argument("--english", "-e", action="store_true", help="Inclure les traductions en anglais")
+    parser.add_argument("--all-languages", "-l", action="store_true", help="Inclure toutes les langues (espagnol et anglais)")
+    
+    args = parser.parse_args()
+    
+    # Vérifier si le fichier d'entrée existe
+    if not os.path.exists(args.input):
+        print(f"Erreur: Le fichier d'entrée '{args.input}' n'existe pas.")
+        return
+    
+    # Déterminer les langues à inclure
+    include_spanish = args.spanish or args.all_languages
+    include_english = args.english or args.all_languages
+    
+    # Si aucune langue n'est spécifiée, utiliser toutes les langues par défaut
+    if not include_spanish and not include_english and not args.all_languages:
+        include_spanish = True
+        include_english = True
+    
+    # Générer le corpus
+    generator = CorpusGenerator(args.input)
+    generator.generate_multilingual_corpus(args.output, args.augmentation, include_spanish, include_english)
+